--- conflicted
+++ resolved
@@ -252,7 +252,6 @@
                     "llm_output": response,
                 }
 
-<<<<<<< HEAD
             # 3. Find which server has this tool and call it
             target_client = None
             for sc in server_clients:
@@ -275,34 +274,6 @@
                     if result and hasattr(result[0], "text")
                     else str(result)
                 )
-=======
-                        # 3. Call the selected tool
-            try:
-                result = await client.call_tool(tool_name, parameters)
-
-                # Normalize fastmcp result shapes (list or CallToolResult with .content/.text)
-                def _to_text(res):
-                    try:
-                        if isinstance(res, list):
-                            item = res[0] if res else None
-                            return item.text if item and hasattr(item, "text") else str(res)
-                        if hasattr(res, "text"):
-                            return res.text
-                        if hasattr(res, "content"):
-                            content = getattr(res, "content")
-                            if isinstance(content, list) and content:
-                                item = content[0]
-                                return item.text if hasattr(item, "text") else str(item)
-                            return str(content)
-                        if hasattr(res, "to_dict"):
-                            return json.dumps(res.to_dict())
-                    except Exception:
-                        pass
-                    return str(res)
-
-                text_result = _to_text(result)
-
->>>>>>> 7f3a8fe8
                 # Try to parse as JSON, fallback to string
                 try:
                     parsed = json.loads(text_result)
